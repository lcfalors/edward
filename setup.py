--- conflicted
+++ resolved
@@ -10,13 +10,8 @@
                 'criticism',
     author='Dustin Tran',
     author_email="dustin@cs.columbia.edu",
-<<<<<<< HEAD
     packages=['edward', 'edward.inferences', 'edward.models', 'edward.stats'],
-    install_requires=['tensorflow>=0.10.0rc0',
-=======
-    packages=['edward', 'edward.stats', 'edward.models'],
     install_requires=['tensorflow>=0.10.0',
->>>>>>> f3fc5400
                       'numpy>=1.7',
                       'scipy>=0.16',
                       'six>=1.10.0'],
