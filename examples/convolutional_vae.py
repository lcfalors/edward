--- conflicted
+++ resolved
@@ -16,12 +16,8 @@
 import tensorflow as tf
 
 from convolutional_vae_util import deconv2d
-<<<<<<< HEAD
-from edward import Variational, Normal
+from edward.models import Variational, Normal
 from edward.util import kl_multivariate_normal
-=======
-from edward.models import Variational, Normal
->>>>>>> 80715c81
 from progressbar import ETA, Bar, Percentage, ProgressBar
 from scipy.misc import imsave
 from tensorflow.examples.tutorials.mnist import input_data
@@ -38,34 +34,16 @@
 
 FLAGS = flags.FLAGS
 
-<<<<<<< HEAD
-# TODO
-# This is a temporary fix so that we can leverage TensorFlow sampling,
-# which is faster than realizing TensorFlow parameters and then
-# running SciPy sampling.
-def sample_noise(self, size):
-    """
-    eps = sample_noise() ~ s(eps)
-    s.t. z = reparam(eps; lambda) ~ q(z | lambda)
-    """
-    return tf.random_normal(size)
-
-Normal.sample_noise = sample_noise
-
-def sample_noise(self, size):
-    eps_layers = [layer.sample_noise((size[0], layer.num_vars))
-                  for layer in self.layers]
-    return tf.concat(0, eps_layers)
-
-Variational.sample_noise = sample_noise
-
 from edward import VariationalInference
 def initialize(self, *args, **kwargs):
+    self.n_data = FLAGS.n_data
+    # TODO don't fix number of covariates
     self.x = tf.placeholder(tf.float32, [FLAGS.n_data, 28 * 28])
     self.losses = tf.constant(0.0)
 
     loss = self.build_loss()
     optimizer = tf.train.AdamOptimizer(1e-2, epsilon=1.0)
+    # TODO move this to not rely on Pretty Tensor
     self.train = pt.apply_optimizer(optimizer, losses=[loss])
 
     init = tf.initialize_all_variables()
@@ -75,27 +53,26 @@
 
 def update(self, sess):
     x = self.data.sample(self.n_data)
-    _, loss_value = sess.run([self.train, self.losses], {self.x: x})
+    _, loss_value = sess.run([self.train, self.loss], {self.x: x})
     return loss_value
 
 def build_loss(self):
     # ELBO = E_{q(z | x)} [ log p(x | z) ] - KL(q(z | x) || p(z))
     with tf.variable_scope("model") as scope:
-        self.variational.set_params(self.variational.mapping(self.x))
-        eps = self.variational.sample_noise([self.n_data, self.variational.num_vars])
-        z = self.variational.reparam(eps)
-        self.losses = self.model.log_lik(self.x, z) - \
-                      kl_multivariate_normal(self.variational.layers[0].m,
-                                             self.variational.layers[0].s
+        z, _ = self.variational.sample(self.n_data)
+        # TODO This currently uses Normal, not Variational()
+        #self.variational.set_params(self.variational.mapping(self.x))
+        #z = self.variational.sample(self.n_data)
+        self.loss = tf.reduce_sum(self.model.log_lik(self.x, z)) - \
+                    kl_multivariate_normal(self.variational.layers[0].m,
+                                           self.variational.layers[0].s)
 
-    return -tf.reduce_sum(self.losses)
+    return -self.loss
 
 ed.MFVI.initialize = initialize
 ed.MFVI.update = update
 ed.MFVI.build_loss = build_loss
 
-class NormalBernoulli:
-=======
 class NormalBernoulli:
     """
     Each binarized pixel in an image is modeled by a Bernoulli
@@ -105,7 +82,6 @@
 
     p(x, z) = Bernoulli(x | p = varphi(z)) Normal(z; 0, I)
     """
->>>>>>> 80715c81
     def __init__(self, num_vars):
         self.num_vars = num_vars
 
@@ -146,12 +122,9 @@
 
 def mapping(self, x):
     """
-<<<<<<< HEAD
-=======
     Inference network to parameterize variational family. It takes
     data x as input and outputs the variational parameters lambda.
 
->>>>>>> 80715c81
     lambda = phi(x)
     """
     with pt.defaults_scope(activation_fn=tf.nn.elu,
@@ -172,12 +145,6 @@
     stddev = tf.sqrt(tf.exp(params[:, self.num_vars:]))
     return [mean, stddev]
 
-<<<<<<< HEAD
-# TODO
-=======
-Normal.mapping = mapping
-
->>>>>>> 80715c81
 class Data:
     def __init__(self, data):
         self.mnist = data
@@ -189,6 +156,7 @@
 ed.set_seed(42)
 model = NormalBernoulli(FLAGS.num_vars)
 variational = Variational()
+# TODO
 Normal.mapping = mapping
 variational.add(Normal(FLAGS.num_vars))
 
