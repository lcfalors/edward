--- conflicted
+++ resolved
@@ -49,10 +49,5 @@
 inference = ed.MFVI({'p': qp}, data, model)
 inference.run(n_iter=200)
 
-<<<<<<< HEAD
-T = lambda x, z: tf.reduce_mean(x['x'])
-print(ed.ppc({'p': qp}, data, T, model))
-=======
-T = lambda x, z=None: tf.reduce_mean(tf.cast(x['x'], tf.float32))
-print(ed.ppc(model, variational, data, T))
->>>>>>> a8064c76
+T = lambda x, z: tf.reduce_mean(tf.cast(x['x'], tf.float32))
+print(ed.ppc({'p': qp}, data, T, model))