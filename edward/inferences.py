from __future__ import print_function
import numpy as np
import tensorflow as tf

from edward.data import Data
from edward.models import Variational, PointMass
from edward.util import kl_multivariate_normal, log_sum_exp

try:
    import prettytensor as pt
except ImportError:
    pass

class Inference:
    """
    Base class for inference methods.

    Parameters
    ----------
    model : Model
        probability model p(x, z)
    data : Data, optional
        data x
    """
    def __init__(self, model, data=Data()):
        self.model = model
        self.data = data

class MonteCarlo(Inference):
    """
    Base class for Monte Carlo methods.

    Parameters
    ----------
    model : Model
        probability model p(x, z)
    data : Data, optional
        data x
    """
    def __init__(self, *args, **kwargs):
        Inference.__init__(self, *args, **kwargs)

class VariationalInference(Inference):
    """
    Base class for variational inference methods.

    Parameters
    ----------
    model : Model
        probability model p(x, z)
    variational : Variational
        variational model q(z; lambda)
    data : Data, optional
        data x
    """
    def __init__(self, model, variational, data=Data()):
        Inference.__init__(self, model, data)
        self.variational = variational

    def run(self, *args, **kwargs):
        """
        A simple wrapper to run the inference algorithm.
        """
        sess = self.initialize(*args, **kwargs)
        for t in range(self.n_iter):
            loss = self.update(sess)
            self.print_progress(t, loss, sess)

        return sess

    def initialize(self, n_iter=1000, n_data=None, n_print=100,
        optimizer=None, sess=None):
        """
        Initialize inference algorithm.

        Parameters
        ----------
        n_iter : int, optional
            Number of iterations for optimization.
        n_data : int, optional
            Number of samples for data subsampling. Default is to use all
            the data.
        n_print : int, optional
            Number of iterations for each print progress.
        optimizer : str, optional
            Whether to use TensorFlow optimizer or PrettyTensor
            optimizer if using PrettyTensor. Defaults to TensorFlow.
        sess : tf.Session, optional
            TensorFlow session for computation.
        """
        self.n_iter = n_iter
        self.n_data = n_data
        self.n_print = n_print

        self.loss = tf.constant(0.0)

        loss = self.build_loss()
        if optimizer == None:
            # Use ADAM with a decaying scale factor
            global_step = tf.Variable(0, trainable=False)
            starter_learning_rate = 0.1
            learning_rate = tf.train.exponential_decay(starter_learning_rate,
                                                global_step,
                                                100, 0.9, staircase=True)
            optimizer = tf.train.AdamOptimizer(learning_rate)
            self.train = optimizer.minimize(loss, global_step=global_step)
        else:
            optimizer = tf.train.AdamOptimizer(0.01, epsilon=1.0)
            self.train = pt.apply_optimizer(optimizer, losses=[loss])

        init = tf.initialize_all_variables()
        if sess == None:
            sess = tf.Session()

        sess.run(init)
        return sess

    def update(self, sess):
        _, loss = sess.run([self.train, self.loss])
        return loss

    def print_progress(self, t, loss, sess):
        if t % self.n_print == 0:
            print("iter {:d} loss {:.2f}".format(t, loss))
            self.variational.print_params(sess)

    def build_loss(self):
        raise NotImplementedError()

class MFVI(VariationalInference):
# TODO this isn't MFVI so much as VI where q is analytic
    """
    Mean-field variational inference
    (Ranganath et al., 2014)
    """
    def __init__(self, *args, **kwargs):
        VariationalInference.__init__(self, *args, **kwargs)

    def initialize(self, n_minibatch=1, score=None, *args, **kwargs):
        """
        Parameters
        ----------
        n_minibatch : int, optional
            Number of samples from variational model for calculating
            stochastic gradients.
        score : bool, optional
            Whether to force inference to use the score function
            gradient estimator. Otherwise default is to use the
            reparameterization gradient if available.
        """
        if score is None and self.variational.is_reparam:
            self.score = False
        else:
            self.score = True

        self.n_minibatch = n_minibatch
        return VariationalInference.initialize(self, *args, **kwargs)

    def update(self, sess):
        feed_dict = self.variational.np_sample(
            self.samples, self.n_minibatch, sess)
        _, loss = sess.run([self.train, self.loss], feed_dict)
        return loss

    def build_loss(self):
<<<<<<< HEAD
        if self.score and self.variational.is_entropy:
            return self.build_score_loss_entropy()
        elif self.score:
            return self.build_score_loss()
        elif not self.score and self.variational.is_entropy:
            return self.build_reparam_loss_entropy()
=======
        if self.score:
            if self.variational.is_normal and hasattr(self.model, 'log_lik'):
                return self.build_score_loss_kl()
            elif hasattr(self.variational, 'entropy'):
                return self.build_score_loss_entropy()
            else:
                return self.build_score_loss()
>>>>>>> cf33b081
        else:
            if self.variational.is_normal and hasattr(self.model, 'log_lik'):
                return self.build_reparam_loss_kl()
            elif hasattr(self.variational, 'entropy'):
                return self.build_reparam_loss_entropy()
            else:
                return self.build_reparam_loss()

    def build_score_loss(self):
        """
        Loss function to minimize, whose gradient is a stochastic
        gradient based on the score function estimator.
        (Paisley et al., 2012)

        ELBO = E_{q(z; lambda)} [ log p(x, z) - log q(z; lambda) ]
        """
        x = self.data.sample(self.n_data)
        z, self.samples = self.variational.sample(x, self.n_minibatch)

        q_log_prob = tf.zeros([self.n_minibatch], dtype=tf.float32)
        for i in range(self.variational.num_factors):
            q_log_prob += self.variational.log_prob_zi(i, tf.stop_gradient(z))

        losses = self.model.log_prob(x, z) - q_log_prob
        self.loss = tf.reduce_mean(losses)
        return -tf.reduce_mean(q_log_prob * tf.stop_gradient(losses))

    def build_reparam_loss(self):
        """
        Loss function to minimize, whose gradient is a stochastic
        gradient based on the reparameterization trick.
        (Kingma and Welling, 2014)

        ELBO = E_{q(z; lambda)} [ log p(x, z) - log q(z; lambda) ]
        """
        x = self.data.sample(self.n_data)
        z, self.samples = self.variational.sample(x, self.n_minibatch)

        q_log_prob = tf.zeros([self.n_minibatch], dtype=tf.float32)
        for i in range(self.variational.num_factors):
            q_log_prob += self.variational.log_prob_zi(i, z)

        self.loss = tf.reduce_mean(self.model.log_prob(x, z) - q_log_prob)
        return -self.loss

    def build_score_loss_kl(self):
        """
        Loss function to minimize, whose gradient is a stochastic
        gradient based on the score function estimator.

        ELBO = E_{q(z; lambda)} [ log p(x | z) ] + KL(q(z; lambda) || p(z))
        where KL is analytic

        It assumes the model prior is p(z) = N(z; 0, 1).
        """
        x = self.data.sample(self.n_data)
        z, self.samples = self.variational.sample(x, self.n_minibatch)

        q_log_prob = tf.zeros([self.n_minibatch], dtype=tf.float32)
        for i in range(self.variational.num_factors):
            q_log_prob += self.variational.log_prob_zi(i, tf.stop_gradient(z))

        p_log_lik = self.model.log_lik(x, z)
        mu = tf.pack([layer.m for layer in self.variational.layers])
        sigma = tf.pack([layer.s for layer in self.variational.layers])
        kl = kl_multivariate_normal(mu, sigma)
        self.loss = tf.reduce_mean(p_log_lik) - kl
        return -(tf.reduce_mean(q_log_prob * tf.stop_gradient(p_log_lik)) - kl)

    def build_score_loss_entropy(self):
        """
        Loss function to minimize, whose gradient is a stochastic
        gradient based on the score function estimator.

        ELBO = E_{q(z; lambda)} [ log p(x, z) ] + H(q(z; lambda))
        where entropy is analytic
        """
        x = self.data.sample(self.n_data)
        z, self.samples = self.variational.sample(x, self.n_minibatch)

        q_log_prob = tf.zeros([self.n_minibatch], dtype=tf.float32)
        for i in range(self.variational.num_factors):
            q_log_prob += self.variational.log_prob_zi(i, tf.stop_gradient(z))

        p_log_prob = self.model.log_prob(x, z)
        q_entropy = self.variational.entropy()
<<<<<<< HEAD
        self.losses = p_log_prob + q_entropy
        return -tf.reduce_mean(q_log_prob * tf.stop_gradient(p_log_prob)) - \
               q_entropy
=======
        self.loss = tf.reduce_mean(p_log_prob) + q_entropy
        return -(tf.reduce_mean(q_log_prob * tf.stop_gradient(p_log_prob)) +
                 q_entropy)
>>>>>>> cf33b081

    def build_reparam_loss_kl(self):
        """
        Loss function to minimize, whose gradient is a stochastic
        gradient based on the reparameterization trick.

        ELBO = E_{q(z; lambda)} [ log p(x | z) ] + KL(q(z; lambda) || p(z))
        where KL is analytic

        It assumes the model prior is p(z) = N(z; 0, 1).
        """
        x = self.data.sample(self.n_data)
        z, self.samples = self.variational.sample(x, self.n_minibatch)

        mu = tf.pack([layer.m for layer in self.variational.layers])
        sigma = tf.pack([layer.s for layer in self.variational.layers])
        self.loss = tf.reduce_mean(self.model.log_lik(x, z)) - \
                    kl_multivariate_normal(mu, sigma)
        return -self.loss

    def build_reparam_loss_entropy(self):
        """
        Loss function to minimize, whose gradient is a stochastic
        gradient based on the reparameterization trick.

        ELBO = E_{q(z; lambda)} [ log p(x, z) ] + H(q(z; lambda))
        where entropy is analytic
        """
        x = self.data.sample(self.n_data)
        z, self.samples = self.variational.sample(x, self.n_minibatch)
        self.loss = tf.reduce_mean(self.model.log_prob(x, z)) + \
                    self.variational.entropy()
        return -self.loss

class KLpq(VariationalInference):
    """
    Kullback-Leibler divergence from posterior to variational model,
    KL( p(z |x) || q(z) ).
    (Cappe et al., 2008)
    """
    def __init__(self, *args, **kwargs):
        VariationalInference.__init__(self, *args, **kwargs)

    def initialize(self, n_minibatch=1, *args, **kwargs):
        self.n_minibatch = n_minibatch
        return VariationalInference.initialize(self, *args, **kwargs)

    def update(self, sess):
        feed_dict = self.variational.np_sample(
            self.samples, self.n_minibatch, sess=sess)
        _, loss = sess.run([self.train, self.loss], feed_dict)
        return loss

    def build_loss(self):
        """
        Loss function to minimize, whose gradient is a stochastic
        gradient inspired by adaptive importance sampling.
        """
        # loss = E_{q(z; lambda)} [ w_norm(z; lambda) *
        #                           ( log p(x, z) - log q(z; lambda) ) ]
        # where
        # w_norm(z; lambda) = w(z; lambda) / sum_z( w(z; lambda) )
        # w(z; lambda) = p(x, z) / q(z; lambda)
        #
        # gradient = - E_{q(z; lambda)} [ w_norm(z; lambda) *
        #                                 grad_{lambda} log q(z; lambda) ]
        x = self.data.sample(self.n_data)
        z, self.samples = self.variational.sample(x, self.n_minibatch)

        q_log_prob = tf.zeros([self.n_minibatch], dtype=tf.float32)
        for i in range(self.variational.num_factors):
            q_log_prob += self.variational.log_prob_zi(i, z)

        # 1/B sum_{b=1}^B grad_log_q * w_norm
        # = 1/B sum_{b=1}^B grad_log_q * exp{ log(w_norm) }
        log_w = self.model.log_prob(x, z) - q_log_prob

        # normalized log importance weights
        log_w_norm = log_w - log_sum_exp(log_w)
        w_norm = tf.exp(log_w_norm)

        self.loss = tf.reduce_mean(w_norm * log_w)
        return -tf.reduce_mean(q_log_prob * tf.stop_gradient(w_norm))

class MAP(VariationalInference):
    """
    Maximum a posteriori
    """
    def __init__(self, model, data=Data(), transform=tf.identity):
        if hasattr(model, 'num_vars'):
            variational = Variational()
            variational.add(PointMass(model.num_vars, transform))
        else:
            variational = Variational()
            variational.add(PointMass(0, transform))

        VariationalInference.__init__(self, model, variational, data)

    def build_loss(self):
        x = self.data.sample(self.n_data)
        z, _ = self.variational.sample(x)
        self.loss = tf.squeeze(self.model.log_prob(x, z))
        return -self.loss<|MERGE_RESOLUTION|>--- conflicted
+++ resolved
@@ -163,26 +163,17 @@
         return loss
 
     def build_loss(self):
-<<<<<<< HEAD
-        if self.score and self.variational.is_entropy:
-            return self.build_score_loss_entropy()
-        elif self.score:
-            return self.build_score_loss()
-        elif not self.score and self.variational.is_entropy:
-            return self.build_reparam_loss_entropy()
-=======
         if self.score:
             if self.variational.is_normal and hasattr(self.model, 'log_lik'):
                 return self.build_score_loss_kl()
-            elif hasattr(self.variational, 'entropy'):
+            elif self.variational.is_entropy::
                 return self.build_score_loss_entropy()
             else:
                 return self.build_score_loss()
->>>>>>> cf33b081
         else:
             if self.variational.is_normal and hasattr(self.model, 'log_lik'):
                 return self.build_reparam_loss_kl()
-            elif hasattr(self.variational, 'entropy'):
+            elif self.variational.is_entropy:
                 return self.build_reparam_loss_entropy()
             else:
                 return self.build_reparam_loss()
@@ -265,15 +256,9 @@
 
         p_log_prob = self.model.log_prob(x, z)
         q_entropy = self.variational.entropy()
-<<<<<<< HEAD
-        self.losses = p_log_prob + q_entropy
-        return -tf.reduce_mean(q_log_prob * tf.stop_gradient(p_log_prob)) - \
-               q_entropy
-=======
         self.loss = tf.reduce_mean(p_log_prob) + q_entropy
         return -(tf.reduce_mean(q_log_prob * tf.stop_gradient(p_log_prob)) +
                  q_entropy)
->>>>>>> cf33b081
 
     def build_reparam_loss_kl(self):
         """
